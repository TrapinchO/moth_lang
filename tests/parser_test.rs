use moth_lang::exprstmt::{Expr, ExprType, Stmt, StmtType};

macro_rules! binop {
    ($left:expr, $op:tt, $right:expr) => {
        ExprType::BinaryOperation(
            Expr {
                val: $left.into(),
                loc: Location { start: 0, end: 0 },
            }
            .into(),
            Token {
                val: TokenType::Symbol($op.to_string()),
                loc: Location { start: 0, end: 0 },
            },
            Expr {
                val: $right.into(),
                loc: Location { start: 0, end: 0 },
            }
            .into(),
        )
    };
}

macro_rules! unop {
    ($op:tt, $expr:expr) => {
        ExprType::UnaryOperation(
            Token {
                val: TokenType::Symbol($op.to_string()),
                loc: Location { start: 0, end: 0 },
            },
            Expr {
                val: $expr.into(),
                loc: Location { start: 0, end: 0 },
            }
            .into(),
        )
    };
}

macro_rules! parenop {
    ($e:expr) => {
        ExprType::Parens(
            Expr {
                val: $e.into(),
                loc: Location { start: 0, end: 0 },
            }
            .into(),
        )
    };
}

macro_rules! expr {
    ($e:expr) => {
        Expr {
            val: $e,
            loc: Location { start: 0, end: 0 },
        }
    };
}

macro_rules! stmt {
    ($e:expr) => {
        Stmt {
            val: $e,
            loc: Location { start: 0, end: 0 },
        }
    };
}

fn compare_elements(left: &Stmt, right: &Stmt) -> bool {
    match (&left.val, &right.val) {
        (StmtType::ExprStmt(expr1), StmtType::ExprStmt(expr2)) => compare_elements_expr(&expr1, &expr2),
        (StmtType::VarDeclStmt(ident1, expr1), StmtType::VarDeclStmt(ident2, expr2)) => {
            ident1 == ident2 && compare_elements_expr(expr1, expr2)
        }
        (StmtType::AssignStmt(ident1, expr1), StmtType::AssignStmt(ident2, expr2)) => {
            ident1 == ident2 && compare_elements_expr(expr1, expr2)
        }
        (s1, s2) => s1 == s2,
    }
}

fn compare_elements_expr(left: &Expr, right: &Expr) -> bool {
    match (&left.val, &right.val) {
        (ExprType::BinaryOperation(l1, o1, r1), ExprType::BinaryOperation(l2, o2, r2)) => {
            compare_elements_expr(&l1, &l2) && o1.val == o2.val && compare_elements_expr(&r1, &r2)
        }
        (ExprType::UnaryOperation(o1, e1), ExprType::UnaryOperation(o2, e2)) => {
            o1.val == o2.val && compare_elements_expr(&e1, &e2)
        }
        (ExprType::Parens(e1), ExprType::Parens(e2)) => compare_elements_expr(&e1, &e2),
        (e1, e2) => e1 == e2,
    }
}

#[cfg(test)]
mod tests {
    use std::collections::HashMap;

    use moth_lang::{
        error::Error,
        exprstmt::*,
        lexer::lex,
        parser::parse,
        reassoc,
        token::{Token, TokenType},
        value::{get_builtins, NATIVE_OPERATORS},
        varcheck,
        located::Location,
    };

    use crate::compare_elements;

    #[test]
    fn test_varcheck() -> Result<(), Error> {
        let input = "let x = 10; x = 1;".to_string();
        let tokens = lex(&input)?;
        let ast = parse(tokens)?;
<<<<<<< HEAD
        let builtins = get_builtins()
            .keys()
            .map(|name| (name.clone(), ((0, 0), false)))
            .collect::<HashMap<_, _>>();
        let checked = varcheck::varcheck(builtins, ast);
        assert_eq!(
            checked,
            Err((vec![Error {
                msg: "Variable \"x\" not used.".to_string(),
                lines: vec![(4, 4)]
            }], vec![]))
        );
        Ok(())
=======
        let checked = varcheck::varcheck(get_builtins(), &ast);
        if let Ok(_) = checked {
            return Ok(());
        }
        panic!("not ok {:?}", checked);
>>>>>>> d39de4e1
    }

    #[test]
    fn parse_empty() {
        assert_eq!(
            parse(vec![Token {
                loc: Location { start: 0, end: 0 },
                val: TokenType::Eof
            }]),
            Ok(vec![])
        );
        assert_eq!(parse(vec![]), Ok(vec![]));
    }

    #[test]
    fn parse_int() {
        assert_eq!(
            parse(lex("1;").unwrap()).unwrap(),
            vec![Stmt {
                val: StmtType::ExprStmt(Expr {
                    val: ExprType::Int(1),
                    loc: Location { start: 0, end: 0 },
                }),
                loc: Location { start: 0, end: 0 },
            }]
        );
    }

    #[test]
    fn parse_float() {
        assert_eq!(
            parse(lex("1.1;").unwrap()).unwrap(),
            vec![Stmt {
                val: StmtType::ExprStmt(Expr {
                    val: ExprType::Float(1.1),
                    loc: Location { start: 0, end: 2 },
                }),
                loc: Location { start: 0, end: 2 },
            }]
        );
    }

    #[test]
    fn parse_string() {
        assert_eq!(
            parse(lex("\"test\";").unwrap()).unwrap(),
            vec![Stmt {
                val: StmtType::ExprStmt(Expr {
                    val: ExprType::String("test".to_string()),
                    loc: Location { start: 0, end: 5 },
                }),
                loc: Location { start: 0, end: 5 },
            }]
        );
    }

    #[test]
    fn parse_bool() {
        assert_eq!(
            parse(lex("true;").unwrap()).unwrap(),
            vec![Stmt {
                val: StmtType::ExprStmt(Expr {
                    val: ExprType::Bool(true),
                    loc: Location { start: 0, end: 3 },
                }),
                loc: Location { start: 0, end: 3 },
            }]
        );
    }

    #[test]
    fn parse_identifier() {
        assert_eq!(
            parse(lex("test;").unwrap()).unwrap(),
            vec![Stmt {
                val: StmtType::ExprStmt(Expr {
                    val: ExprType::Identifier("test".to_string()),
                    loc: Location { start: 0, end: 3 },
                }),
                loc: Location { start: 0, end: 3 },
            }]
        );
    }

    #[test]
    fn parse_parens() {
        assert_eq!(
            parse(lex("(1);").unwrap()).unwrap(),
            vec![Stmt {
                val: StmtType::ExprStmt(Expr {
                    val: ExprType::Parens(
                        Expr {
                            val: ExprType::Int(1),
                            loc: Location { start: 1, end: 1 },
                        }
                        .into()
                    ),
                    loc: Location { start: 0, end: 2 },
                }),
                loc: Location { start: 0, end: 2 },
            }]
        );
    }

    #[test]
    fn parse_parens_unclosed() {
        assert_eq!(
            parse(lex("(1").unwrap()),
            Err(Error {
                msg: "Expected closing parenthesis".to_string(),
                lines: vec![Location { start: 2, end: 2 }]
            })
        );
    }

    #[test]
    fn parse_unary() {
        assert_eq!(
            parse(lex("-1;").unwrap()).unwrap(),
            vec![Stmt {
                val: StmtType::ExprStmt(Expr {
                    val: ExprType::UnaryOperation(
                        Token {
                            val: TokenType::Symbol("-".to_string()),
                            loc: Location { start: 0, end: 0 },
                        },
                        Expr {
                            val: ExprType::Int(1),
                            loc: Location { start: 1, end: 1 },
                        }
                        .into()
                    ),
                    loc: Location { start: 0, end: 1 },
                }),
                loc: Location { start: 0, end: 1 },
            }]
        );
    }

    #[test]
    fn parse_unary_nested() {
        assert_eq!(
            parse(lex("- -1;").unwrap()).unwrap(),
            vec![Stmt {
                val: StmtType::ExprStmt(Expr {
                    val: ExprType::UnaryOperation(
                        Token {
                            val: TokenType::Symbol("-".to_string()),
                            loc: Location { start: 0, end: 0 },
                        },
                        Expr {
                            val: ExprType::UnaryOperation(
                                Token {
                                    val: TokenType::Symbol("-".to_string()),
                                    loc: Location { start: 2, end: 2 },
                                },
                                Expr {
                                    val: ExprType::Int(1),
                                    loc: Location { start: 3, end: 3 },
                                }
                                .into()
                            ),
                            loc: Location { start: 2, end: 3 },
                        }
                        .into()
                    ),
                    loc: Location { start: 0, end: 3 },
                }),
                loc: Location { start: 0, end: 3 },
            }]
        );
    }

    #[test]
    fn parse_binary() {
        assert_eq!(
            parse(lex("1 + 1;").unwrap()).unwrap(),
            vec![Stmt {
                val: StmtType::ExprStmt(Expr {
                    val: ExprType::BinaryOperation(
                        Expr {
                            val: ExprType::Int(1),
                            loc: Location { start: 0, end: 0 },
                        }
                        .into(),
                        Token {
                            val: TokenType::Symbol("+".to_string()),
                            loc: Location { start: 2, end: 2 },
                        },
                        Expr {
                            val: ExprType::Int(1),
                            loc: Location { start: 4, end: 4 },
                        }
                        .into()
                    ),
                    loc: Location { start: 0, end: 4 },
                }),
                loc: Location { start: 0, end: 4 },
            }]
        )
    }

    #[test]
    fn expr_error() {
        let err = Error {
            msg: "Expected an element but reached EOF".to_string(),
            lines: vec![Location { start: 2, end: 2 }],
        };
        let op = parse(lex("1+").unwrap()).unwrap_err();
        assert_eq!(err, op);
    }

    #[test]
    fn parse_binary2() {
        let ops = [
            ("1+1", binop!(ExprType::Int(1), "+", ExprType::Int(1))),
            ("1 + 1", binop!(ExprType::Int(1), "+", ExprType::Int(1))),
            ("1-1", binop!(ExprType::Int(1), "-", ExprType::Int(1))),
            ("1**1", binop!(ExprType::Int(1), "**", ExprType::Int(1))),
            (
                "1+1+1",
                binop!(ExprType::Int(1), "+", binop!(ExprType::Int(1), "+", ExprType::Int(1))),
            ),
        ];
        for (s, op) in ops {
            assert!(compare_elements(
                &parse(lex(&(s.to_owned() + ";")).unwrap()).unwrap()[0],
                &stmt!(StmtType::ExprStmt(expr!(op)))
            ));
        }
    }

    #[test]
    fn parse_unary2() {
        let ops = [
            ("-1", unop!("-", ExprType::Int(1))),
            ("- - !1", unop!("-", unop!("-", unop!("!", ExprType::Int(1))))),
        ];
        for (s, op) in ops {
            assert!(compare_elements(
                &parse(lex(&(s.to_owned() + ";")).unwrap()).unwrap()[0],
                &stmt!(StmtType::ExprStmt(expr!(op)))
            ));
        }
    }

    #[test]
    fn test_reassoc() {
        let ops = [
            (
                "1 - 1 - 1",
                binop!(binop!(ExprType::Int(1), "-", ExprType::Int(1)), "-", ExprType::Int(1)),
            ),
            (
                "-(1 - 1 - 1)",
                unop!(
                    "-",
                    parenop!(binop!(
                        binop!(ExprType::Int(1), "-", ExprType::Int(1)),
                        "-",
                        ExprType::Int(1)
                    ))
                ),
            ),
        ];
        let symbols: std::collections::HashMap<String, reassoc::Precedence> = NATIVE_OPERATORS
            .map(|(name, assoc, _)| (name.to_string(), assoc))
            .into();
        for (s, op) in ops {
            assert!(compare_elements(
                &reassoc::reassociate(symbols.clone(), parse(lex(&(s.to_owned() + ";")).unwrap()).unwrap()).unwrap()[0],
                &stmt!(StmtType::ExprStmt(expr!(op)))
            ));
        }
    }
}<|MERGE_RESOLUTION|>--- conflicted
+++ resolved
@@ -116,7 +116,6 @@
         let input = "let x = 10; x = 1;".to_string();
         let tokens = lex(&input)?;
         let ast = parse(tokens)?;
-<<<<<<< HEAD
         let builtins = get_builtins()
             .keys()
             .map(|name| (name.clone(), ((0, 0), false)))
@@ -126,17 +125,10 @@
             checked,
             Err((vec![Error {
                 msg: "Variable \"x\" not used.".to_string(),
-                lines: vec![(4, 4)]
+                lines: vec![Location { start: 4, end: 4 }]
             }], vec![]))
         );
         Ok(())
-=======
-        let checked = varcheck::varcheck(get_builtins(), &ast);
-        if let Ok(_) = checked {
-            return Ok(());
-        }
-        panic!("not ok {:?}", checked);
->>>>>>> d39de4e1
     }
 
     #[test]
