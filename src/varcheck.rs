--- conflicted
+++ resolved
@@ -1,16 +1,8 @@
-<<<<<<< HEAD
 use crate::{environment::Environment, error::Error, exprstmt::*, token::*};
-=======
-use crate::{environment::Environment, error::Error, exprstmt::*, token::*, value::*, located::Location};
->>>>>>> d39de4e1
 
 use std::collections::HashMap;
 
-<<<<<<< HEAD
 pub fn varcheck(builtins: HashMap<String, ((usize, usize), bool)>, stmt: Vec<Stmt>) -> Result<(), (Vec<Error>, Vec<Error>)> {
-=======
-pub fn varcheck(builtins: HashMap<String, ValueType>, stmt: &Vec<Stmt>) -> Result<(), Vec<Error>> {
->>>>>>> d39de4e1
     let mut var_check = VarCheck {
         env: Environment::new(builtins),
         errs: vec![],
@@ -31,7 +23,6 @@
 }
 
 impl VarCheck {
-<<<<<<< HEAD
     fn declare_item(&mut self, name: &String, loc: (usize, usize)) {
         match self.env.get(name) {
             Some(val) => {
@@ -48,10 +39,7 @@
             }
         };
     }
-    fn check_block(&mut self, block: Vec<Stmt>) {
-=======
     fn check_block(&mut self, block: &Vec<Stmt>) {
->>>>>>> d39de4e1
         self.env.add_scope();
         for s in block {
             match &s.val {
@@ -62,48 +50,14 @@
                     };
                     self.visit_expr(expr);
 
-<<<<<<< HEAD
-                    self.declare_item(name, t.loc());
-                }
-=======
-                    if self.env.contains(name) {
-                        // TODO: functions behave weirdly
-                        // TODO: also add the first declaration
-                        self.errs.push(Error {
-                            msg: "Already declared variable".to_string(),
-                            lines: vec![s.loc],
-                        });
-                        continue;
-                    }
-                    // give dummy values
-                    // it is always going to succeed (as I already check for the existence)
-                    self.env.insert(
-                        &Token { val: TokenType::Identifier(name.to_string()), loc: Location { start: 0, end: 0 } },
-                        Value { val: ValueType::Unit, loc: Location { start: 0, end: 0 } }
-                    ).unwrap();
-                },
->>>>>>> d39de4e1
+                    self.declare_item(name, t.loc);
+                }
                 StmtType::FunDeclStmt(t, _, _) => {
                     let Token { val: TokenType::Identifier(name), .. } = t else {
                         unreachable!();
                     };
 
-<<<<<<< HEAD
-                    self.declare_item(name, t.loc());
-=======
-                    if self.env.contains(name) {
-                        self.errs.push(Error {
-                            msg: "Already declared variable".to_string(),
-                            lines: vec![s.loc],
-                        });
-                    }
-                    // give dummy values
-                    // it is always going to succeed (as I already check for the existence)
-                    self.env.insert(
-                        &Token { val: TokenType::Identifier(name.to_string()), loc: Location { start: 0, end: 0 } },
-                        Value { val: ValueType::Function(vec![], vec![]), loc: Location { start: 0, end: 0 } }
-                    ).unwrap();
->>>>>>> d39de4e1
+                    self.declare_item(name, t.loc);
 
                     self.visit_stmt(s);
                 }
@@ -191,11 +145,7 @@
         self.visit_expr(cond);
         self.check_block(block);
     }
-<<<<<<< HEAD
-    fn fun(&mut self, stmt: Stmt) {
-        let StmtType::FunDeclStmt(_, params, block) = stmt.val.clone() else {
-            unreachable!()
-        };
+    fn fun(&mut self, _: Location, _: &Token, params: &Vec<Token>, block: &Vec<Stmt>) {
         let mut params2: HashMap<String, ((usize, usize), bool)> = HashMap::new();
         for p in params.iter() {
             let TokenType::Identifier(name) = &p.val else {
@@ -205,25 +155,12 @@
                 Some(original) => {
                     self.errs.push(Error {
                         msg: format!("Duplicate parameter: \"{}\"", p),
-                        lines: vec![original.0, p.loc()],
+                        lines: vec![original.0, p.loc],
                     });
                 }
                 None => {
-                    params2.insert(name.clone(), (p.loc(), false));
-                }
-=======
-    fn fun(&mut self, _: Location, _: &Token, params: &Vec<Token>, block: &Vec<Stmt>) {
-        let mut params2 = HashSet::new();
-        for p in params {
-            let TokenType::Identifier(name) = &p.val else {
-                unreachable!()
-            };
-            if params2.contains(name) {
-                self.errs.push(Error {
-                    msg: format!("Found duplicate parameter: \"{}\"", p),
-                    lines: vec![p.loc],
-                });
->>>>>>> d39de4e1
+                    params2.insert(name.clone(), (p.loc, false));
+                }
             }
         }
         self.env.add_scope_vars(params2);
@@ -253,7 +190,19 @@
             ExprType::UnaryOperation(op, expr1) => self.unary(loc, op, expr1),
             ExprType::BinaryOperation(left, op, right) => self.binary(loc, left, op, right),
         };
-<<<<<<< HEAD
+    }
+    // nothing to check
+    fn unit(&mut self, _: Location) {
+    }
+    fn int(&mut self, _: Location, _: &i32) {
+    }
+    fn float(&mut self, _: Location, _: &f32) {
+    }
+    fn string(&mut self, _: Location, _: &String) {
+    }
+    fn bool(&mut self, _: Location, _: &bool) {
+    }
+    fn identifier(&mut self, loc: Location, ident: &String) {
         match self.env.get(&name) {
             Some(var) => {
                 self.env.update(&name, (var.0, true)).unwrap();
@@ -261,30 +210,9 @@
             None => {
                 self.errs.push(Error {
                     msg: "Undeclared variable".to_string(),
-                    lines: vec![expr.loc()],
+                    lines: vec![loc],
                 });
             }
-=======
-    }
-    // nothing to check
-    fn unit(&mut self, _: Location) {
-    }
-    fn int(&mut self, _: Location, _: &i32) {
-    }
-    fn float(&mut self, _: Location, _: &f32) {
-    }
-    fn string(&mut self, _: Location, _: &String) {
-    }
-    fn bool(&mut self, _: Location, _: &bool) {
-    }
-    fn identifier(&mut self, loc: Location, ident: &String) {
-        if !self.env.contains(ident) {
-            self.errs.push(Error {
-                msg: "Undeclared variable".to_string(),
-                lines: vec![loc],
-            });
->>>>>>> d39de4e1
-        }
     }
     fn parens(&mut self, _: Location, expr: &Expr) {
         self.visit_expr(expr);
