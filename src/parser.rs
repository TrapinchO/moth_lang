--- conflicted
+++ resolved
@@ -294,12 +294,7 @@
     }
 
     fn parse_fun(&mut self) -> Result<Stmt, Error> {
-<<<<<<< HEAD
         let start = self.get_current().loc.start;
-=======
-
-        let start = self.get_current().start;
->>>>>>> 2a36c4c1
         self.advance();
 
         let ident = check_variant!(self, Identifier(_), "Expected an identifier")?;
@@ -389,35 +384,6 @@
         if !is_typ!(self, LParen) {
             return Ok(expr);
         }
-<<<<<<< HEAD
-        let start = self.get_current().loc.start;
-        self.advance();
-        let mut args = vec![];
-        if is_typ!(self, RParen) {
-            let end = self.get_current().loc.end;
-            self.advance();
-            return Ok(Expr {
-                val: ExprType::Call(expr.into(), args),
-                loc: Location { start, end },
-            });
-        }
-        while !self.is_at_end() {
-            args.push(self.parse_expression()?);
-            if is_typ!(self, RParen) {
-                let end = self.get_current().loc.end;
-                self.advance();
-                return Ok(Expr {
-                    val: ExprType::Call(expr.into(), args),
-                    loc: Location { start, end },
-                });
-            }
-            check_variant!(self, Comma, "Expected a comma \",\" after an argument")?;
-        }
-        let eof = self.get_current();
-        Err(Error {
-            msg: "Unexpected EOF while parsing function call".to_string(),
-            lines: vec![eof.loc],
-=======
         let start = check_variant!(self, LParen, "").start;
         let args = self.sep(
             Parser::parse_expression,
@@ -443,7 +409,6 @@
             start,
             end,
             val: ExprType::Index(expr.into(), idx.into()),
->>>>>>> 2a36c4c1
         })
     }
 
