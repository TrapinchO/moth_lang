--- conflicted
+++ resolved
@@ -38,11 +38,7 @@
                     }.to_string();
                     return Err(Error {
                         msg,
-<<<<<<< HEAD
-                        lines: vec![s.loc()], // TODO: add locations
-=======
                         lines: vec![s.loc] // TODO: add locations
->>>>>>> d39de4e1
                     });
                 }
             };
@@ -186,22 +182,12 @@
             };
             params2.push(n.clone());
         }
-<<<<<<< HEAD
         self.environment
             .insert(name, ValueType::Function(params2, block))
             .ok_or_else(|| Error {
                 msg: format!("Name \"{name}\" already exists"),
-                lines: vec![ident.loc()],
+                lines: vec![ident.loc],
             })?;
-=======
-        self.environment.insert(
-            &ident,
-            Value {
-                val: ValueType::Function(params2, block),
-                loc: stmt.loc,
-            },
-        )?;
->>>>>>> d39de4e1
         // TODO: nothing here yet
         Ok(())
     }
@@ -249,29 +235,20 @@
     fn float(&mut self, n: f32) -> Result<ValueType, Error> {
         Ok(ValueType::Float(n))
     }
-<<<<<<< HEAD
-    fn identifier(&mut self, expr: Expr) -> Result<Value, Error> {
-        let ExprType::Identifier(name) = expr.val else {
-            unreachable!()
-        };
+    fn identifier(&mut self, ident: String, loc: Location) -> Result<Value, Error> {
         Ok(Value {
             val: self.environment.get(&name).ok_or_else(|| Error {
                 msg: format!("Name not found: \"{name}\""),
-                lines: vec![(expr.start, expr.end)],
+                lines: vec![loc],
             })?,
             start: expr.start,
             end: expr.end,
         })
-=======
     fn string(&mut self, s: String) -> Result<ValueType, Error> {
         Ok(ValueType::String(s))
->>>>>>> d39de4e1
     }
     fn bool(&mut self, b: bool) -> Result<ValueType, Error> {
         Ok(ValueType::Bool(b))
-    }
-    fn identifier(&mut self, ident: String, loc: Location) -> Result<ValueType, Error> {
-        self.environment.get(&ident, loc)
     }
     fn parens(&mut self, expr: Expr) -> Result<ValueType, Error> {
         Ok(self.visit_expr(expr)?.val)
@@ -318,24 +295,14 @@
                         ErrorType::Break => {
                             return Err(Error {
                                 msg: "Cannot use break outside of loop".to_string(),
-<<<<<<< HEAD
-                                lines: vec![expr.loc()], // TODO: add locations
-                            });
-=======
                                 lines: vec![loc], // TODO: add locations
                             })
->>>>>>> d39de4e1
                         }
                         ErrorType::Continue => {
                             return Err(Error {
                                 msg: "Cannot use break outside of loop".to_string(),
-<<<<<<< HEAD
-                                lines: vec![expr.loc()], // TODO: add locations
-                            });
-=======
                                 lines: vec![loc], // TODO: add locations
                             })
->>>>>>> d39de4e1
                         }
                     },
                 };
@@ -387,15 +354,11 @@
         let TokenType::Symbol(op_name) = &op.val else {
             panic!("Expected a symbol, found {}", op.val)
         };
-<<<<<<< HEAD
         let ValueType::NativeFunction(func) = self.environment.get(op_name).ok_or_else(|| Error {
             msg: format!("Name not found: \"{op_name}\""),
             lines: vec![(op.start, op.end)],
         })?
         else {
-=======
-        let ValueType::NativeFunction(func) = self.environment.get(op_name, op.loc)? else {
->>>>>>> d39de4e1
             return Err(Error {
                 msg: format!("Symbol\"{}\" is not a function", op_name),
                 lines: vec![op.loc],
