--- conflicted
+++ resolved
@@ -1,14 +1,6 @@
 use std::collections::HashMap;
 
-<<<<<<< HEAD
-=======
-use crate::{
-    error::Error,
-    token::{Token, TokenType},
-    value::{Value, ValueType}, located::Location,
-};
 
->>>>>>> d39de4e1
 #[derive(Debug, PartialEq, Clone)]
 pub struct Environment<T> {
     pub scopes: Vec<HashMap<String, T>>,
@@ -24,24 +16,13 @@
     pub fn insert(&mut self, name: &String, val: T) -> Option<()> {
         let last_scope = self.scopes.last_mut().unwrap();
         if last_scope.contains_key(name) {
-<<<<<<< HEAD
             return None;
-=======
-            return Err(Error {
-                msg: format!("Name \"{}\" already exists", name),
-                lines: vec![ident.loc],
-            });
->>>>>>> d39de4e1
         }
         last_scope.insert(name.clone(), val);
         Some(())
     }
 
-<<<<<<< HEAD
     pub fn get(&self, ident: &String) -> Option<T> {
-=======
-    pub fn get(&self, ident: &String, pos: Location) -> Result<ValueType, Error> {
->>>>>>> d39de4e1
         for scope in self.scopes.iter().rev() {
             if scope.contains_key(ident) {
                 return Some(scope.get(ident).unwrap().clone());
@@ -57,14 +38,8 @@
                 return Some(());
             }
         }
-<<<<<<< HEAD
         None
-=======
-        Err(Error {
-            msg: format!("Name not found: \"{}\"", name),
-            lines: vec![ident.loc],
-        })
->>>>>>> d39de4e1
+
     }
 
     pub fn contains(&self, name: &String) -> bool {
