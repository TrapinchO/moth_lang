use crate::{error::Error, exprstmt::*, located::Location, token::Token};

pub trait StmtVisitor<T> {
    fn visit_stmt(&mut self, stmt: Stmt) -> Result<T, Error> {
        let loc = stmt.loc;
        match stmt.val {
            StmtType::ExprStmt(expr) => self.expr(loc, expr),
            StmtType::VarDeclStmt(ident, expr) => self.var_decl(loc, ident, expr),
            StmtType::AssignStmt(ident, expr) => self.assignment(loc, ident, expr),
            StmtType::BlockStmt(block) => self.block(loc, block),
            StmtType::IfStmt(blocks) => self.if_else(loc, blocks),
            StmtType::WhileStmt(cond, block) => self.whiles(loc, cond, block),
            StmtType::FunDeclStmt(name, params, block) => self.fun(loc, name, params, block),
            StmtType::ReturnStmt(expr) => self.retur(loc, expr),
            StmtType::BreakStmt => self.brek(loc),
            StmtType::ContinueStmt => self.cont(loc),
        }
    }

    fn expr(&mut self, loc: Location, expr: Expr) -> Result<T, Error>;
    fn var_decl(&mut self, loc: Location, ident: Token, expr: Expr) -> Result<T, Error>;
    fn assignment(&mut self, loc: Location, ident: Token, expr: Expr) -> Result<T, Error>;
    fn block(&mut self, loc: Location, block: Vec<Stmt>) -> Result<T, Error>;
    fn if_else(&mut self, loc: Location, blocks: Vec<(Expr, Vec<Stmt>)>) -> Result<T, Error>;
    fn whiles(&mut self, loc: Location, cond: Expr, block: Vec<Stmt>) -> Result<T, Error>;
    fn fun(&mut self, loc: Location, name: Token, params: Vec<Token>, block: Vec<Stmt>) -> Result<T, Error>;
    fn cont(&mut self, loc: Location) -> Result<T, Error>;
    fn brek(&mut self, loc: Location) -> Result<T, Error>;
    fn retur(&mut self, loc: Location, expr: Expr) -> Result<T, Error>;
}

pub trait ExprVisitor<T> {
    fn visit_expr(&mut self, expr: Expr) -> Result<T, Error> {
<<<<<<< HEAD
        let loc = expr.loc;
        match expr.val {
            ExprType::Unit => self.unit(loc),
            ExprType::Int(n) => self.int(loc, n),
            ExprType::Float(n) => self.float(loc, n),
            ExprType::String(s) => self.string(loc, s),
            ExprType::Bool(b) => self.bool(loc, b),
            ExprType::Identifier(ident) => self.identifier(loc, ident),
            ExprType::Parens(expr1) => self.parens(loc, *expr1),
            ExprType::Call(callee, args) => self.call(loc, *callee, args),
            ExprType::UnaryOperation(op, expr1) => self.unary(loc, op, *expr1),
            ExprType::BinaryOperation(left, op, right) => self.binary(loc, *left, op, *right),
        }
    }
    fn unit(&mut self, loc: Location) -> Result<T, Error>;
    fn int(&mut self, loc: Location, n: i32) -> Result<T, Error>;
    fn float(&mut self, loc: Location, n: f32) -> Result<T, Error>;
    fn string(&mut self, loc: Location, s: String) -> Result<T, Error>;
    fn bool(&mut self, loc: Location, b: bool) -> Result<T, Error>;
    fn identifier(&mut self, loc: Location, ident: String) -> Result<T, Error>;
    fn parens(&mut self, loc: Location, expr: Expr) -> Result<T, Error>;
    fn call(&mut self, loc: Location, callee: Expr, args: Vec<Expr>) -> Result<T, Error>;
    fn unary(&mut self, loc: Location, op: Token, expr: Expr) -> Result<T, Error>;
    fn binary(&mut self, loc: Location, left: Expr, op: Token, right: Expr) -> Result<T, Error>;
=======
        match &expr.val {
            ExprType::Unit => self.unit(expr),
            ExprType::Int(..) => self.int(expr),
            ExprType::Float(..) => self.float(expr),
            ExprType::String(..) => self.string(expr),
            ExprType::Bool(..) => self.bool(expr),
            ExprType::Identifier(..) => self.identifier(expr),
            ExprType::Parens(..) => self.parens(expr),
            ExprType::Call(..) => self.call(expr),
            ExprType::UnaryOperation(..) => self.unary(expr),
            ExprType::BinaryOperation(..) => self.binary(expr),
            ExprType::List(..) => self.list(expr),
            ExprType::Index(..) => self.index(expr),
        }
    }
    fn unit(&mut self, expr: Expr) -> Result<T, Error>;
    fn int(&mut self, expr: Expr) -> Result<T, Error>;
    fn float(&mut self, expr: Expr) -> Result<T, Error>;
    fn string(&mut self, expr: Expr) -> Result<T, Error>;
    fn bool(&mut self, expr: Expr) -> Result<T, Error>;
    fn identifier(&mut self, expr: Expr) -> Result<T, Error>;
    fn parens(&mut self, expr: Expr) -> Result<T, Error>;
    fn call(&mut self, expr: Expr) -> Result<T, Error>;
    fn unary(&mut self, expr: Expr) -> Result<T, Error>;
    fn binary(&mut self, expr: Expr) -> Result<T, Error>;
    fn list(&mut self, expr: Expr) -> Result<T, Error>;
    fn index(&mut self, expr: Expr) -> Result<T, Error>;
>>>>>>> 2a36c4c1
}<|MERGE_RESOLUTION|>--- conflicted
+++ resolved
@@ -31,7 +31,6 @@
 
 pub trait ExprVisitor<T> {
     fn visit_expr(&mut self, expr: Expr) -> Result<T, Error> {
-<<<<<<< HEAD
         let loc = expr.loc;
         match expr.val {
             ExprType::Unit => self.unit(loc),
@@ -44,6 +43,8 @@
             ExprType::Call(callee, args) => self.call(loc, *callee, args),
             ExprType::UnaryOperation(op, expr1) => self.unary(loc, op, *expr1),
             ExprType::BinaryOperation(left, op, right) => self.binary(loc, *left, op, *right),
+            ExprType::List(ls) => self.list(loc, ls),
+            ExprType::Index(expr2, idx) => self.index(loc, expr2, idx),
         }
     }
     fn unit(&mut self, loc: Location) -> Result<T, Error>;
@@ -56,33 +57,6 @@
     fn call(&mut self, loc: Location, callee: Expr, args: Vec<Expr>) -> Result<T, Error>;
     fn unary(&mut self, loc: Location, op: Token, expr: Expr) -> Result<T, Error>;
     fn binary(&mut self, loc: Location, left: Expr, op: Token, right: Expr) -> Result<T, Error>;
-=======
-        match &expr.val {
-            ExprType::Unit => self.unit(expr),
-            ExprType::Int(..) => self.int(expr),
-            ExprType::Float(..) => self.float(expr),
-            ExprType::String(..) => self.string(expr),
-            ExprType::Bool(..) => self.bool(expr),
-            ExprType::Identifier(..) => self.identifier(expr),
-            ExprType::Parens(..) => self.parens(expr),
-            ExprType::Call(..) => self.call(expr),
-            ExprType::UnaryOperation(..) => self.unary(expr),
-            ExprType::BinaryOperation(..) => self.binary(expr),
-            ExprType::List(..) => self.list(expr),
-            ExprType::Index(..) => self.index(expr),
-        }
-    }
-    fn unit(&mut self, expr: Expr) -> Result<T, Error>;
-    fn int(&mut self, expr: Expr) -> Result<T, Error>;
-    fn float(&mut self, expr: Expr) -> Result<T, Error>;
-    fn string(&mut self, expr: Expr) -> Result<T, Error>;
-    fn bool(&mut self, expr: Expr) -> Result<T, Error>;
-    fn identifier(&mut self, expr: Expr) -> Result<T, Error>;
-    fn parens(&mut self, expr: Expr) -> Result<T, Error>;
-    fn call(&mut self, expr: Expr) -> Result<T, Error>;
-    fn unary(&mut self, expr: Expr) -> Result<T, Error>;
-    fn binary(&mut self, expr: Expr) -> Result<T, Error>;
-    fn list(&mut self, expr: Expr) -> Result<T, Error>;
-    fn index(&mut self, expr: Expr) -> Result<T, Error>;
->>>>>>> 2a36c4c1
+    fn list(&mut self, loc: Location, expr: Expr) -> Result<T, Error>;
+    fn index(&mut self, loc: Location, expr: Expr) -> Result<T, Error>;
 }